--- conflicted
+++ resolved
@@ -199,16 +199,11 @@
             }
             println!("{}\n", to_print);
         }
-<<<<<<< HEAD
-=======
-
-        println!("Top 5 consumers:");
-        println!("Power\tPID\tExe");
->>>>>>> 8cbf4104
+
 
         let consumers: Vec<(procfs::process::Process, u64)>;
         if let Some(regex_filter) = regex_filter {
-            println!("Processes filter by '{}':", regex_filter.as_str());
+            println!("Processes filtered by '{}':", regex_filter.as_str());
             consumers = self
                 .topology
                 .proc_tracker
@@ -219,6 +214,7 @@
             consumers = self.topology.proc_tracker.get_top_consumers(process_number);
         }
 
+        println!("Top {} consumers:", consumers.len());
         println!("Power\tPID\tExe");
         if consumers.is_empty() {
             println!("No processes found yet or filter returns no value.");
