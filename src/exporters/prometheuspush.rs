//! # PrometheusPushExporter
//!
//! `PrometheusPushExporter` implementation, push/send metrics to
//! a [Prometheus](https://prometheus.io/) pushgateway.
//!

#[cfg(target_os="windows")]
extern crate windows_service;
#[cfg(target_os="windows")]
use std::{
    ffi::OsString
};
#[cfg(target_os="windows")]
use windows_service::{
    service::ServiceControl, service::ServiceControlAccept,
    service::ServiceExitCode, service::ServiceState, service::ServiceStatus,
    service::ServiceType, service_control_handler::{self, ServiceControlHandlerResult}
};

use super::utils::{format_prometheus_metric, get_hostname};
use crate::exporters::{Exporter, MetricGenerator};
use crate::sensors::{Sensor, Topology};
use chrono::Utc;
use isahc::config::SslOption;
use isahc::{prelude::*, Request};
use std::fmt::Write;
use std::thread;
use std::time::Duration;

pub struct PrometheusPushExporter {
    topo: Topology,
    hostname: String,
    args: ExporterArgs,
}

/// Hold the arguments for a PrometheusExporter.
#[derive(clap::Args, Debug)]
pub struct ExporterArgs {
    /// IP address (v4 or v6) of the metrics endpoint for Prometheus
    #[arg(short = 'H', long = "host", default_value_t = String::from("localhost"))]
    pub host: String,

    /// TCP port of the metrics endpoint for Prometheus
    #[arg(short, long, default_value_t = 9091)]
    pub port: u16,

    #[arg(long, default_value_t = String::from("metrics"))]
    pub suffix: String,

    #[arg(short = 'S', long, default_value_t = String::from("http"))]
    pub scheme: String,

    #[arg(short, long, default_value_t = 30)]
    pub step: u64,

    /// Apply labels to metrics of processes that look like a Qemu/KVM virtual machine
    #[arg(long)]
    pub qemu: bool,

    /// Apply labels to metrics of processes running as containers
    #[arg(long)]
    pub containers: bool,

    /// Job name to apply as a label for pushed metrics
    #[arg(short, long, default_value_t = String::from("scaphandre"))]
    pub job: String,

    /// Don't verify remote TLS certificate (works with --scheme="https")
    #[arg(long)]
    pub no_tls_check: bool,
}

impl PrometheusPushExporter {
    pub fn new(sensor: &dyn Sensor, args: ExporterArgs) -> PrometheusPushExporter {
        let topo = sensor
            .get_topology()
            .expect("sensor topology should be available");
        let hostname = get_hostname();
        PrometheusPushExporter {
            topo,
            hostname,
            args,
        }
    }
}

impl Exporter for PrometheusPushExporter {
    fn run(&mut self) {
        info!(
            "{}: Starting Prometheus Push exporter",
            Utc::now().format("%Y-%m-%dT%H:%M:%S")
        );

        let uri = format!(
            "{}://{}:{}/{}/job/{}/instance/{}",
<<<<<<< HEAD
            self.args.scheme, self.args.host, self.args.port, self.args.suffix, self.args.job, self.hostname.clone()
=======
            self.args.scheme,
            self.args.host,
            self.args.port,
            self.args.suffix,
            self.args.job,
            self.hostname.clone()
>>>>>>> fd790041
        );

        let mut metric_generator = MetricGenerator::new(
            self.topo.clone(),
            self.hostname.clone(),
            self.args.qemu,
            self.args.containers,
        );

        loop {
            metric_generator.topology.refresh();
            metric_generator.gen_all_metrics();
            let mut body = String::from(
                "# HELP mymetric this is my metric\n# TYPE mymetric gauge\nmymetric 50\n",
            );
            let mut metrics_pushed: Vec<String> = vec![];
            //let mut counter = 0;
            for mut m in metric_generator.pop_metrics() {
                let mut should_i_add_help = true;

                if metrics_pushed.contains(&m.name) {
                    should_i_add_help = false;
                } else {
                    metrics_pushed.insert(0, m.name.clone());
                }

                if should_i_add_help {
                    let _ = write!(body, "# HELP {} {}", m.name, m.description);
                    let _ = write!(body, "\n# TYPE {} {}\n", m.name, m.metric_type);
                }
                if !&m.attributes.contains_key("instance") {
                    m.attributes
                        .insert(String::from("instance"), m.hostname.clone());
                }
                if !&m.attributes.contains_key("hostname") {
                    m.attributes
                        .insert(String::from("hostname"), m.hostname.clone());
                }
                let attributes = Some(&m.attributes);

                let _ = write!(
                    body,
                    "{}",
                    format_prometheus_metric(&m.name, &m.metric_value.to_string(), attributes)
                );
            }

            let pre_request = Request::post(uri.clone())
                .timeout(Duration::from_secs(5))
                .header("Content-Type", "text/plain");
            let final_request = match self.args.no_tls_check {
                true => pre_request.ssl_options(
                    SslOption::DANGER_ACCEPT_INVALID_CERTS
                        | SslOption::DANGER_ACCEPT_REVOKED_CERTS
                        | SslOption::DANGER_ACCEPT_INVALID_HOSTS,
                ),
                false => pre_request,
            };
            //warn!("body: {}", body);
            if let Ok(request) = final_request.body(body) {
                match request.send() {
                    Ok(mut response) => {
                        warn!("Got {:?}", response);
                        warn!("Response Text {:?}", response.text());
                    }
                    Err(err) => {
                        warn!("Got error : {:?}", err)
                    }
                }
            }

            thread::sleep(Duration::new(self.args.step, 0));
        }
    }

    fn kind(&self) -> &str {
        "prometheuspush"
    }
}<|MERGE_RESOLUTION|>--- conflicted
+++ resolved
@@ -93,16 +93,12 @@
 
         let uri = format!(
             "{}://{}:{}/{}/job/{}/instance/{}",
-<<<<<<< HEAD
-            self.args.scheme, self.args.host, self.args.port, self.args.suffix, self.args.job, self.hostname.clone()
-=======
             self.args.scheme,
             self.args.host,
             self.args.port,
             self.args.suffix,
             self.args.job,
             self.hostname.clone()
->>>>>>> fd790041
         );
 
         let mut metric_generator = MetricGenerator::new(
