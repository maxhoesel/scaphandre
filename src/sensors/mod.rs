//! # Sensors: to get data related to energy consumption
//!
//! `Sensor` is the root for all sensors. It defines the [Sensor] trait
//! needed to implement a sensor.

#[cfg(not(target_os = "linux"))]
pub mod msr_rapl;
#[cfg(target_os = "linux")]
pub mod powercap_rapl;
pub mod units;
pub mod utils;
#[cfg(target_os = "linux")]
use procfs::{CpuInfo, CpuTime, KernelStats};
use std::{collections::HashMap, error::Error, fmt, mem::size_of_val, str, time::Duration};
#[allow(unused_imports)]
use sysinfo::{CpuExt, Pid, System, SystemExt};
use sysinfo::{DiskExt, DiskType};
use utils::{current_system_time_since_epoch, IProcess, ProcessTracker};

// !!!!!!!!!!!!!!!!! Sensor !!!!!!!!!!!!!!!!!!!!!!!
/// Sensor trait, the Sensor API.
pub trait Sensor {
    fn get_topology(&mut self) -> Box<Option<Topology>>;
    fn generate_topology(&self) -> Result<Topology, Box<dyn Error>>;
}

/// Defines methods for Record instances creation
/// and storage.
pub trait RecordGenerator {
    fn refresh_record(&mut self);
    fn get_records_passive(&self) -> Vec<Record>;
    fn clean_old_records(&mut self);
}

pub trait RecordReader {
    fn read_record(&self) -> Result<Record, Box<dyn Error>>;
}

// !!!!!!!!!!!!!!!!! Topology !!!!!!!!!!!!!!!!!!!!!!!
/// Topology struct represents the whole CPUSocket architecture,
/// from the electricity consumption point of view,
/// including the potentially multiple CPUSocket sockets.
/// Owns a vector of CPUSocket structs representing each socket.
#[derive(Debug, Clone)]
pub struct Topology {
    /// The CPU sockets found on the host, represented as CPUSocket instances attached to this topology
    pub sockets: Vec<CPUSocket>,
    /// ProcessTrack instance that keeps track of processes running on the host and CPU stats associated
    pub proc_tracker: ProcessTracker,
    /// CPU usage stats buffer
    pub stat_buffer: Vec<CPUStat>,
    /// Measurements of energy usage, stored as Record instances
    pub record_buffer: Vec<Record>,
    /// Maximum size in memory for the recor_buffer
    pub buffer_max_kbytes: u16,
    /// Sorted list of all domains names
    pub domains_names: Option<Vec<String>>,
    /// Sensor-specific data needed in the topology
    _sensor_data: HashMap<String, String>,
}

impl RecordGenerator for Topology {
    /// Computes a new Record, stores it in the record_buffer
    /// and returns a clone of this record.
    ///
    fn refresh_record(&mut self) {
        let mut value: u64 = 0;
        let mut last_timestamp = current_system_time_since_epoch();
        for s in self.get_sockets() {
            let records = s.get_records_passive();
            if !records.is_empty() {
                let last = records.last();
                let last_record = last.unwrap();
                last_timestamp = last_record.timestamp;
                let res = last_record.value.trim();
                if let Ok(val) = res.parse::<u64>() {
                    value += val;
                } else {
                    trace!("couldn't parse value : {}", res);
                }
            }
        }
        debug!("Record value from topo (addition of sockets) : {}", value);
        let record = Record::new(last_timestamp, value.to_string(), units::Unit::MicroJoule);

        self.record_buffer.push(record);

        if !self.record_buffer.is_empty() {
            self.clean_old_records();
        }
    }

    /// Removes (and thus drops) as many Record instances from the record_buffer
    /// as needed for record_buffer to not exceed 'buffer_max_kbytes'
    fn clean_old_records(&mut self) {
        let record_ptr = &self.record_buffer[0];
        let record_size = size_of_val(record_ptr);
        let curr_size = record_size * self.record_buffer.len();
        trace!(
            "topology: current size of record buffer: {} max size: {}",
            curr_size,
            self.buffer_max_kbytes * 1000
        );
        if curr_size as u16 > self.buffer_max_kbytes * 1000 {
            let size_diff = curr_size - (self.buffer_max_kbytes * 1000) as usize;
            trace!(
                "topology: size_diff: {} record size: {}",
                size_diff,
                record_size
            );
            if size_diff > record_size {
                let nb_records_to_delete = size_diff as f32 / record_size as f32;
                for _ in 1..nb_records_to_delete as u32 {
                    if !self.record_buffer.is_empty() {
                        let res = self.record_buffer.remove(0);
                        debug!("Cleaning record buffer on Topology, removing: {:?}", res);
                    }
                }
            }
        }
    }

    /// Returns a copy of the record_buffer
    fn get_records_passive(&self) -> Vec<Record> {
        let mut result = vec![];
        for r in &self.record_buffer {
            result.push(Record::new(
                r.timestamp,
                r.value.clone(),
                units::Unit::MicroJoule,
            ));
        }
        result
    }
}

impl Default for Topology {
    fn default() -> Self {
        {
            Self::new(HashMap::new())
        }
    }
}

impl Topology {
    /// Instanciates Topology and returns the instance
    pub fn new(sensor_data: HashMap<String, String>) -> Topology {
        Topology {
            sockets: vec![],
            proc_tracker: ProcessTracker::new(5),
            stat_buffer: vec![],
            record_buffer: vec![],
            buffer_max_kbytes: 1,
            domains_names: None,
            _sensor_data: sensor_data,
        }
    }

    /// Parses /proc/cpuinfo and creates instances of CPUCore.
    ///
    ///# Examples
    ///
    /// ```
    /// use scaphandre::sensors::Topology;
    ///
    /// if let Some(cores) = Topology::generate_cpu_cores() {
    ///     println!("There are {} cores on this host.", cores.len());
    ///     for c in &cores {
    ///         println!("CPU info {:?}", c.attributes);
    ///     }
    /// }
    /// ```
    pub fn generate_cpu_cores() -> Option<Vec<CPUCore>> {
        let mut cores = vec![];

        let sysinfo_system = System::new_all();
        let sysinfo_cores = sysinfo_system.cpus();
        #[cfg(target_os = "linux")]
        let cpuinfo = CpuInfo::new().unwrap();
        for (id, c) in (0_u16..).zip(sysinfo_cores.iter()) {
            let mut info = HashMap::<String, String>::new();
            #[cfg(target_os = "linux")]
            {
                for (k, v) in cpuinfo.get_info(id as usize).unwrap().iter() {
                    info.insert(String::from(*k), String::from(*v));
                }
            }
            info.insert(String::from("frequency"), c.frequency().to_string());
            info.insert(String::from("name"), c.name().to_string());
            info.insert(String::from("vendor_id"), c.vendor_id().to_string());
            info.insert(String::from("brand"), c.brand().to_string());
            cores.push(CPUCore::new(id, info));
        }
        Some(cores)
    }

    /// Adds a Socket instance to self.sockets if and only if the
    /// socket id doesn't exist already.
    pub fn safe_add_socket(
        &mut self,
        socket_id: u16,
        domains: Vec<Domain>,
        attributes: Vec<Vec<HashMap<String, String>>>,
        counter_uj_path: String,
        buffer_max_kbytes: u16,
        sensor_data: HashMap<String, String>,
    ) {
        if !self.sockets.iter().any(|s| s.id == socket_id) {
            let socket = CPUSocket::new(
                socket_id,
                domains,
                attributes,
                counter_uj_path,
                buffer_max_kbytes,
                sensor_data,
            );
            self.sockets.push(socket);
        }
    }

    /// Returns a immutable reference to self.proc_tracker
    pub fn get_proc_tracker(&self) -> &ProcessTracker {
        &self.proc_tracker
    }

    /// Returns a mutable reference to self.sockets
    pub fn get_sockets(&mut self) -> &mut Vec<CPUSocket> {
        &mut self.sockets
    }

    /// Returns an immutable reference to self.sockets
    pub fn get_sockets_passive(&self) -> &Vec<CPUSocket> {
        &self.sockets
    }

    // Build a sorted list of all domains names from all sockets.
    fn build_domains_names(&mut self) {
        let mut names: HashMap<String, ()> = HashMap::new();
        for s in self.sockets.iter() {
            for d in s.get_domains_passive() {
                names.insert(d.name.clone(), ());
            }
        }
        let mut domain_names = names.keys().cloned().collect::<Vec<String>>();
        domain_names.sort();
        self.domains_names = Some(domain_names);
    }

    /// Adds a Domain instance to a given socket, if and only if the domain
    /// id doesn't exist already for the socket.
    pub fn safe_add_domain_to_socket(
        &mut self,
        socket_id: u16,
        domain_id: u16,
        name: &str,
        uj_counter: &str,
        buffer_max_kbytes: u16,
        sensor_data: HashMap<String, String>,
    ) {
        let iterator = self.sockets.iter_mut();
        for socket in iterator {
            if socket.id == socket_id {
                socket.safe_add_domain(Domain::new(
                    domain_id,
                    String::from(name),
                    String::from(uj_counter),
                    buffer_max_kbytes,
                    sensor_data.clone(),
                ));
            }
        }
        self.build_domains_names();
    }

    /// Generates CPUCore instances for the host and adds them
    /// to appropriate CPUSocket instance from self.sockets
    pub fn add_cpu_cores(&mut self) {
<<<<<<< HEAD
        if let Some(mut cores) = Topology::generate_cpu_cores() {
            while !cores.is_empty() {
                let c = cores.pop().unwrap();
                let socket_id = &c
                    .attributes
                    .get("physical id")
                    .unwrap()
                    .parse::<u16>()
                    .unwrap();
                let socket = self
                    .sockets
                    .iter_mut()
                    .find(|x| &x.id == socket_id)
                    .expect("Trick: if you are running on a vm, do not forget to use --vm parameter invoking scaphandre at the command line");
                if socket_id == &socket.id {
                    socket.add_cpu_core(c);
                }
=======
        let mut cores = Topology::generate_cpu_cores().unwrap();
        while !cores.is_empty() {
            let c = cores.pop().unwrap();
            let socket_id = &c
                .attributes
                .get("physical id")
                .unwrap()
                .parse::<u16>()
                .unwrap();
            let socket_match = self
                .sockets
                .iter_mut()
                .find(|x| &x.id == socket_id);
            
            //In VMs there might be a missmatch betwen Sockets and Cores - see Issue#133 as a first fix we just map all cores that can't be mapped to the first
            let socket = match socket_match {
                Some(x) => x,
                None =>self.sockets.first_mut().expect("Trick: if you are running on a vm, do not forget to use --vm parameter invoking scaphandre at the command line")
            };

            if socket_id == &socket.id {
                socket.add_cpu_core(c);
            } else {
                socket.add_cpu_core(c);
                warn!("coud't not match core to socket - mapping to first socket instead - if you are not using --vm there is something wrong")
>>>>>>> e7553b01
            }
        } else {
            warn!("Couldn't retrieve any CPU Core from the topology. (generate_cpu_cores)");
        }
    }

    /// Triggers ProcessTracker refresh on process stats
    /// and power consumption, CPU stats and cores power comsumption,
    /// CPU sockets stats and power consumption.
    pub fn refresh(&mut self) {
        let sockets = &mut self.sockets;
        for s in sockets {
            // refresh each socket with new record
            s.refresh_record();
            s.refresh_stats();
            let domains = s.get_domains();
            for d in domains {
                d.refresh_record();
            }
            //let cores = s.get_cores();
            //for c in cores {
            //
            //}
        }
        self.proc_tracker.refresh();
        self.refresh_procs();
        self.refresh_record();
        self.refresh_stats();
    }

    /// Gets currently running processes (as procfs::Process instances) and stores
    /// them in self.proc_tracker
    fn refresh_procs(&mut self) {
        {
            let pt = &mut self.proc_tracker;
            pt.sysinfo.refresh_processes();
            let current_procs = pt
                .sysinfo
                .processes()
                .values()
                .map(IProcess::new)
                .collect::<Vec<_>>();
            for p in current_procs {
                match pt.add_process_record(p) {
                    Ok(_) => {}
                    Err(msg) => {
                        panic!("Failed to track process !\nGot: {}", msg)
                    }
                }
            }
        }
    }

    /// Gets currents stats and stores them as a CPUStat instance in self.stat_buffer
    pub fn refresh_stats(&mut self) {
        if let Some(stats) = self.read_stats() {
            self.stat_buffer.insert(0, stats);
            if !self.stat_buffer.is_empty() {
                self.clean_old_stats();
            }
        } else {
            debug!("read_stats() is None");
        }
    }

    /// Checks the size in memory of stats_buffer and deletes as many CPUStat
    /// instances from the buffer to make it smaller in memory than buffer_max_kbytes.
    fn clean_old_stats(&mut self) {
        let stat_ptr = &self.stat_buffer[0];
        let size_of_stat = size_of_val(stat_ptr);
        let curr_size = size_of_stat * self.stat_buffer.len();
        trace!("current_size of stats in topo: {}", curr_size);
        if curr_size > (self.buffer_max_kbytes * 1000) as usize {
            let size_diff = curr_size - (self.buffer_max_kbytes * 1000) as usize;
            if size_diff > size_of_stat {
                let nb_stats_to_delete = size_diff as f32 / size_of_stat as f32;
                trace!(
                    "nb_stats_to_delete: {} size_diff: {} size of: {}",
                    nb_stats_to_delete,
                    size_diff,
                    size_of_stat
                );
                for _ in 1..nb_stats_to_delete as u32 {
                    if !self.stat_buffer.is_empty() {
                        let res = self.stat_buffer.pop();
                        debug!("Cleaning topology stat buffer, removing: {:?}", res);
                    }
                }
            }
        }
    }

    /// Returns a Record instance containing the difference (attribute by attribute, except timestamp which will be the timestamp from the last record)
    /// between the last (in time) record from self.record_buffer and the previous one
    pub fn get_records_diff(&self) -> Option<Record> {
        let len = self.record_buffer.len();
        if len > 2 {
            let last = self.record_buffer.last().unwrap();
            let previous = self.record_buffer.get(len - 2).unwrap();
            let last_value = last.value.parse::<u64>().unwrap();
            let previous_value = previous.value.parse::<u64>().unwrap();
            if previous_value <= last_value {
                let diff = last_value - previous_value;
                return Some(Record::new(last.timestamp, diff.to_string(), last.unit));
            }
        }
        None
    }

    /// Returns a Record instance containing the power consumed between
    /// last and previous measurement, in microwatts.
    pub fn get_records_diff_power_microwatts(&self) -> Option<Record> {
        if self.record_buffer.len() > 1 {
            let last_record = self.record_buffer.last().unwrap();
            let previous_record = self
                .record_buffer
                .get(self.record_buffer.len() - 2)
                .unwrap();
            let last_microjoules = last_record.value.parse::<u64>().unwrap();
            let previous_microjoules = previous_record.value.parse::<u64>().unwrap();
            if previous_microjoules > last_microjoules {
                return None;
            }
            let microjoules = last_microjoules - previous_microjoules;
            let time_diff =
                last_record.timestamp.as_secs_f64() - previous_record.timestamp.as_secs_f64();
            let microwatts = microjoules as f64 / time_diff;
            return Some(Record::new(
                last_record.timestamp,
                (microwatts as u64).to_string(),
                units::Unit::MicroWatt,
            ));
        }
        None
    }

    /// Returns a CPUStat instance containing the difference between last
    /// and previous stats measurement (from stat_buffer), attribute by attribute.
    pub fn get_stats_diff(&self) -> Option<CPUStat> {
        if self.stat_buffer.len() > 1 {
            let last = &self.stat_buffer[0];
            let previous = &self.stat_buffer[1];
            let mut iowait = None;
            let mut irq = None;
            let mut softirq = None;
            let mut steal = None;
            let mut guest = None;
            let mut guest_nice = None;
            if last.iowait.is_some() && previous.iowait.is_some() {
                iowait = Some(last.iowait.unwrap() - previous.iowait.unwrap());
            }
            if last.irq.is_some() && previous.irq.is_some() {
                irq = Some(last.irq.unwrap() - previous.irq.unwrap());
            }
            if last.softirq.is_some() && previous.softirq.is_some() {
                softirq = Some(last.softirq.unwrap() - previous.softirq.unwrap());
            }
            if last.steal.is_some() && previous.steal.is_some() {
                steal = Some(last.steal.unwrap() - previous.steal.unwrap());
            }
            if last.guest.is_some() && previous.guest.is_some() {
                guest = Some(last.guest.unwrap() - previous.guest.unwrap());
            }
            if last.guest_nice.is_some() && previous.guest_nice.is_some() {
                guest_nice = Some(last.guest_nice.unwrap() - previous.guest_nice.unwrap());
            }
            return Some(CPUStat {
                user: last.user - previous.user,
                nice: last.nice - previous.nice,
                system: last.system - previous.system,
                idle: last.idle - previous.idle,
                iowait,
                irq,
                softirq,
                steal,
                guest,
                guest_nice,
            });
        }
        None
    }

    /// Reads content from /proc/stat and extracts the stats of the whole CPU topology.
    pub fn read_stats(&self) -> Option<CPUStat> {
        #[cfg(target_os = "linux")]
        {
            let kernelstats_or_not = KernelStats::new();
            if let Ok(res_cputime) = kernelstats_or_not {
                return Some(CPUStat {
                    user: res_cputime.total.user,
                    guest: res_cputime.total.guest,
                    guest_nice: res_cputime.total.guest_nice,
                    idle: res_cputime.total.idle,
                    iowait: res_cputime.total.iowait,
                    irq: res_cputime.total.irq,
                    nice: res_cputime.total.nice,
                    softirq: res_cputime.total.softirq,
                    steal: res_cputime.total.steal,
                    system: res_cputime.total.system,
                });
            }
        }
        None
    }

    /// Returns the number of processes currently available
    pub fn read_nb_process_total_count(&self) -> Option<u64> {
        #[cfg(target_os = "linux")]
        {
            if let Ok(result) = KernelStats::new() {
                return Some(result.processes);
            }
        }
        None
    }

    /// Returns the number of processes currently in a running state
    pub fn read_nb_process_running_current(&self) -> Option<u32> {
        #[cfg(target_os = "linux")]
        {
            if let Ok(result) = KernelStats::new() {
                if let Some(procs_running) = result.procs_running {
                    return Some(procs_running);
                }
            }
        }
        None
    }
    /// Returns the number of processes currently blocked waiting
    pub fn read_nb_process_blocked_current(&self) -> Option<u32> {
        #[cfg(target_os = "linux")]
        {
            if let Ok(result) = KernelStats::new() {
                if let Some(procs_blocked) = result.procs_blocked {
                    return Some(procs_blocked);
                }
            }
        }
        None
    }
    /// Returns the current number of context switches
    pub fn read_nb_context_switches_total_count(&self) -> Option<u64> {
        #[cfg(target_os = "linux")]
        {
            if let Ok(result) = KernelStats::new() {
                return Some(result.ctxt);
            }
        }
        None
    }

    pub fn get_cpu_frequency(&self) -> Record {
        Record::new(
            current_system_time_since_epoch(),
            self.proc_tracker.get_cpu_frequency().to_string(),
            units::Unit::MegaHertz,
        )
    }

    pub fn get_load_avg(&self) -> Option<Vec<Record>> {
        let load = self.get_proc_tracker().sysinfo.load_average();
        let timestamp = current_system_time_since_epoch();
        Some(vec![
            Record::new(timestamp, load.one.to_string(), units::Unit::Numeric),
            Record::new(timestamp, load.five.to_string(), units::Unit::Numeric),
            Record::new(timestamp, load.five.to_string(), units::Unit::Numeric),
        ])
    }

    pub fn get_disks(&self) -> HashMap<String, (String, HashMap<String, String>, Record)> {
        let timestamp = current_system_time_since_epoch();
        let mut res = HashMap::new();
        for d in self.proc_tracker.sysinfo.disks() {
            let mut attributes = HashMap::new();
            if let Ok(file_system) = str::from_utf8(d.file_system()) {
                attributes.insert(String::from("disk_file_system"), String::from(file_system));
            }
            if let Some(mount_point) = d.mount_point().to_str() {
                attributes.insert(String::from("disk_mount_point"), String::from(mount_point));
            }
            match d.type_() {
                DiskType::SSD => {
                    attributes.insert(String::from("disk_type"), String::from("SSD"));
                }
                DiskType::HDD => {
                    attributes.insert(String::from("disk_type"), String::from("HDD"));
                }
                DiskType::Unknown(_) => {
                    attributes.insert(String::from("disk_type"), String::from("Unknown"));
                }
            }
            attributes.insert(
                String::from("disk_is_removable"),
                d.is_removable().to_string(),
            );
            if let Some(disk_name) = d.name().to_str() {
                attributes.insert(String::from("disk_name"), String::from(disk_name));
            }
            res.insert(
                String::from("scaph_host_disk_total_bytes"),
                (
                    String::from("Total disk size, in bytes."),
                    attributes.clone(),
                    Record::new(timestamp, d.total_space().to_string(), units::Unit::Bytes),
                ),
            );
            res.insert(
                String::from("scaph_host_disk_available_bytes"),
                (
                    String::from("Available disk space, in bytes."),
                    attributes.clone(),
                    Record::new(
                        timestamp,
                        d.available_space().to_string(),
                        units::Unit::Bytes,
                    ),
                ),
            );
        }
        res
    }

    pub fn get_total_memory_bytes(&self) -> Record {
        Record {
            timestamp: current_system_time_since_epoch(),
            value: self.proc_tracker.sysinfo.total_memory().to_string(),
            unit: units::Unit::Bytes,
        }
    }

    pub fn get_available_memory_bytes(&self) -> Record {
        Record {
            timestamp: current_system_time_since_epoch(),
            value: self.proc_tracker.sysinfo.available_memory().to_string(),
            unit: units::Unit::Bytes,
        }
    }

    pub fn get_free_memory_bytes(&self) -> Record {
        Record {
            timestamp: current_system_time_since_epoch(),
            value: self.proc_tracker.sysinfo.free_memory().to_string(),
            unit: units::Unit::Bytes,
        }
    }

    pub fn get_total_swap_bytes(&self) -> Record {
        Record {
            timestamp: current_system_time_since_epoch(),
            value: self.proc_tracker.sysinfo.total_swap().to_string(),
            unit: units::Unit::Bytes,
        }
    }

    pub fn get_free_swap_bytes(&self) -> Record {
        Record {
            timestamp: current_system_time_since_epoch(),
            value: self.proc_tracker.sysinfo.free_swap().to_string(),
            unit: units::Unit::Bytes,
        }
    }

    /// Returns the power consumed between last and previous measurement for a given process ID, in microwatts
    pub fn get_process_power_consumption_microwatts(&self, pid: Pid) -> Option<Record> {
        if let Some(record) = self.get_proc_tracker().get_process_last_record(pid) {
            let process_cpu_percentage = self.get_process_cpu_usage_percentage(pid).unwrap();
            let topo_conso = self.get_records_diff_power_microwatts();
            if let Some(conso) = &topo_conso {
                let conso_f64 = conso.value.parse::<f64>().unwrap();
                let result =
                    (conso_f64 * process_cpu_percentage.value.parse::<f64>().unwrap()) / 100.0_f64;
                return Some(Record::new(
                    record.timestamp,
                    result.to_string(),
                    units::Unit::MicroWatt,
                ));
            }
        } else {
            trace!("Couldn't find records for PID: {}", pid);
        }
        None
    }

    pub fn get_all_per_process(&self, pid: Pid) -> Option<HashMap<String, (String, Record)>> {
        let mut res = HashMap::new();
        if let Some(record) = self.get_proc_tracker().get_process_last_record(pid) {
            let process_cpu_percentage =
                record.process.cpu_usage_percentage / self.proc_tracker.nb_cores as f32;
            res.insert(
                String::from("scaph_process_cpu_usage_percentage"),
                (String::from("CPU time consumed by the process, as a percentage of the capacity of all the CPU Cores"),
                Record::new(
                    record.timestamp,
                    process_cpu_percentage.to_string(),
                    units::Unit::Percentage,
                    )
                )
            );
            res.insert(
                String::from("scaph_process_memory_virtual_bytes"),
                (
                    String::from("Virtual RAM usage by the process, in bytes"),
                    Record::new(
                        record.timestamp,
                        record.process.virtual_memory.to_string(),
                        units::Unit::Percentage,
                    ),
                ),
            );
            res.insert(
                String::from("scaph_process_memory_bytes"),
                (
                    String::from("Physical RAM usage by the process, in bytes"),
                    Record::new(
                        record.timestamp,
                        record.process.memory.to_string(),
                        units::Unit::Bytes,
                    ),
                ),
            );
            res.insert(
                String::from("scaph_process_disk_write_bytes"),
                (
                    String::from("Data written on disk by the process, in bytes"),
                    Record::new(
                        record.timestamp,
                        record.process.disk_written.to_string(),
                        units::Unit::Bytes,
                    ),
                ),
            );
            res.insert(
                String::from("scaph_process_disk_read_bytes"),
                (
                    String::from("Data read on disk by the process, in bytes"),
                    Record::new(
                        record.timestamp,
                        record.process.disk_read.to_string(),
                        units::Unit::Bytes,
                    ),
                ),
            );
            res.insert(
                String::from("scaph_process_disk_total_write_bytes"),
                (
                    String::from("Total data written on disk by the process, in bytes"),
                    Record::new(
                        record.timestamp,
                        record.process.total_disk_written.to_string(),
                        units::Unit::Bytes,
                    ),
                ),
            );
            res.insert(
                String::from("scaph_process_disk_total_read_bytes"),
                (
                    String::from("Total data read on disk by the process, in bytes"),
                    Record::new(
                        record.timestamp,
                        record.process.total_disk_read.to_string(),
                        units::Unit::Bytes,
                    ),
                ),
            );
            let topo_conso = self.get_records_diff_power_microwatts();
            if let Some(conso) = &topo_conso {
                let conso_f64 = conso.value.parse::<f64>().unwrap();
                let result = (conso_f64 * process_cpu_percentage as f64) / 100.0_f64;
                res.insert(
                    String::from("scaph_process_power_consumption_microwatts"),
                    (
                        String::from("Total data read on disk by the process, in bytes"),
                        Record::new(record.timestamp, result.to_string(), units::Unit::MicroWatt),
                    ),
                );
            }
        }
        Some(res)
    }

    // Per process metrics, from ProcessRecord during last refresh, returned in Record structs

    pub fn get_process_cpu_usage_percentage(&self, pid: Pid) -> Option<Record> {
        if let Some(record) = self.get_proc_tracker().get_process_last_record(pid) {
            return Some(Record::new(
                record.timestamp,
                (record.process.cpu_usage_percentage / self.proc_tracker.nb_cores as f32)
                    .to_string(),
                units::Unit::Percentage,
            ));
        }
        None
    }

    pub fn get_process_memory_virtual_bytes(&self, pid: Pid) -> Option<Record> {
        if let Some(record) = self.get_proc_tracker().get_process_last_record(pid) {
            return Some(Record::new(
                record.timestamp,
                record.process.virtual_memory.to_string(),
                units::Unit::Bytes,
            ));
        }
        None
    }

    pub fn get_process_memory_bytes(&self, pid: Pid) -> Option<Record> {
        if let Some(record) = self.get_proc_tracker().get_process_last_record(pid) {
            return Some(Record::new(
                record.timestamp,
                record.process.memory.to_string(),
                units::Unit::Bytes,
            ));
        }
        None
    }

    pub fn get_process_disk_written_bytes(&self, pid: Pid) -> Option<Record> {
        if let Some(record) = self.get_proc_tracker().get_process_last_record(pid) {
            return Some(Record::new(
                record.timestamp,
                record.process.disk_written.to_string(),
                units::Unit::Bytes,
            ));
        }
        None
    }

    pub fn get_process_disk_read_bytes(&self, pid: Pid) -> Option<Record> {
        if let Some(record) = self.get_proc_tracker().get_process_last_record(pid) {
            return Some(Record::new(
                record.timestamp,
                record.process.disk_read.to_string(),
                units::Unit::Bytes,
            ));
        }
        None
    }
    pub fn get_process_disk_total_read_bytes(&self, pid: Pid) -> Option<Record> {
        if let Some(record) = self.get_proc_tracker().get_process_last_record(pid) {
            return Some(Record::new(
                record.timestamp,
                record.process.total_disk_read.to_string(),
                units::Unit::Bytes,
            ));
        }
        None
    }

    pub fn get_process_disk_total_write_bytes(&self, pid: Pid) -> Option<Record> {
        if let Some(record) = self.get_proc_tracker().get_process_last_record(pid) {
            return Some(Record::new(
                record.timestamp,
                record.process.total_disk_written.to_string(),
                units::Unit::Bytes,
            ));
        }
        None
    }
}

// !!!!!!!!!!!!!!!!! CPUSocket !!!!!!!!!!!!!!!!!!!!!!!
/// CPUSocket struct represents a CPU socket (matches physical_id attribute in /proc/cpuinfo),
/// owning CPU cores (processor in /proc/cpuinfo).
#[derive(Debug, Clone)]
pub struct CPUSocket {
    /// Numerical ID of the CPU socket (physical_id in /proc/cpuinfo)
    pub id: u16,
    /// RAPL domains attached to the socket
    pub domains: Vec<Domain>,
    /// Text attributes linked to that socket, found in /proc/cpuinfo
    pub attributes: Vec<Vec<HashMap<String, String>>>,
    /// Path to the file that provides the counter for energy consumed by the socket, in microjoules.
    pub counter_uj_path: String,
    /// Comsumption records measured and stored by scaphandre for this socket.
    pub record_buffer: Vec<Record>,
    /// Maximum size of the record_buffer in kilobytes.
    pub buffer_max_kbytes: u16,
    /// CPU cores (core_id in /proc/cpuinfo) attached to the socket.
    pub cpu_cores: Vec<CPUCore>,
    /// Usage statistics records stored for this socket.
    pub stat_buffer: Vec<CPUStat>,
    ///
    #[allow(dead_code)]
    sensor_data: HashMap<String, String>,
}

impl RecordGenerator for CPUSocket {
    /// Generates a new record of the socket energy consumption and stores it in the record_buffer.
    /// Returns a clone of this Record instance.
    fn refresh_record(&mut self) {
        //if let Ok(record) = self.read_record_uj() {
        if let Ok(record) = self.read_record() {
            self.record_buffer.push(record);
        }

        if !self.record_buffer.is_empty() {
            self.clean_old_records();
        }
    }

    /// Checks the size in memory of record_buffer and deletes as many Record
    /// instances from the buffer to make it smaller in memory than buffer_max_kbytes.
    fn clean_old_records(&mut self) {
        let record_ptr = &self.record_buffer[0];
        let curr_size = size_of_val(record_ptr) * self.record_buffer.len();
        trace!(
            "socket rebord buffer current size: {} max_bytes: {}",
            curr_size,
            self.buffer_max_kbytes * 1000
        );
        if curr_size > (self.buffer_max_kbytes * 1000) as usize {
            let size_diff = curr_size - (self.buffer_max_kbytes * 1000) as usize;
            trace!(
                "socket record size_diff: {} sizeof: {}",
                size_diff,
                size_of_val(record_ptr)
            );
            if size_diff > size_of_val(record_ptr) {
                let nb_records_to_delete = size_diff as f32 / size_of_val(record_ptr) as f32;
                for _ in 1..nb_records_to_delete as u32 {
                    if !self.record_buffer.is_empty() {
                        let res = self.record_buffer.remove(0);
                        debug!(
                            "Cleaning socket id {} records buffer, removing: {}",
                            self.id, res
                        );
                    }
                }
            }
        }
    }

    /// Returns a new owned Vector being a clone of the current record_buffer.
    /// This does not affect the current buffer but is costly.
    fn get_records_passive(&self) -> Vec<Record> {
        let mut result = vec![];
        for r in &self.record_buffer {
            result.push(Record::new(
                r.timestamp,
                r.value.clone(),
                units::Unit::MicroJoule,
            ));
        }
        result
    }
}

impl CPUSocket {
    /// Creates and returns a CPUSocket instance with an empty buffer and no CPUCore owned yet.
    fn new(
        id: u16,
        domains: Vec<Domain>,
        attributes: Vec<Vec<HashMap<String, String>>>,
        counter_uj_path: String,
        buffer_max_kbytes: u16,
        sensor_data: HashMap<String, String>,
    ) -> CPUSocket {
        CPUSocket {
            id,
            domains,
            attributes,
            counter_uj_path,
            record_buffer: vec![], // buffer has to be empty first
            buffer_max_kbytes,
            cpu_cores: vec![], // cores are instantiated on a later step
            stat_buffer: vec![],
            sensor_data,
        }
    }

    /// Adds a new Domain instance to the domains vector if and only if it doesn't exist in the vector already.
    fn safe_add_domain(&mut self, domain: Domain) {
        if !self.domains.iter().any(|d| d.id == domain.id) {
            self.domains.push(domain);
        }
    }

    /// Returns a mutable reference to the domains vector.
    pub fn get_domains(&mut self) -> &mut Vec<Domain> {
        &mut self.domains
    }

    /// Returns a immutable reference to the domains vector.
    pub fn get_domains_passive(&self) -> &Vec<Domain> {
        &self.domains
    }

    /// Returns a mutable reference to the CPU cores vector.
    pub fn get_cores(&mut self) -> &mut Vec<CPUCore> {
        &mut self.cpu_cores
    }

    /// Returns a immutable reference to the CPU cores vector.
    pub fn get_cores_passive(&self) -> &Vec<CPUCore> {
        &self.cpu_cores
    }

    /// Adds a CPU core instance to the cores vector.
    pub fn add_cpu_core(&mut self, core: CPUCore) {
        self.cpu_cores.push(core);
    }

    /// Generates a new CPUStat object storing current usage statistics of the socket
    /// and stores it in the stat_buffer.
    pub fn refresh_stats(&mut self) {
        if !self.stat_buffer.is_empty() {
            self.clean_old_stats();
        }
        self.stat_buffer.insert(0, self.read_stats().unwrap());
    }

    /// Checks the size in memory of stats_buffer and deletes as many CPUStat
    /// instances from the buffer to make it smaller in memory than buffer_max_kbytes.
    fn clean_old_stats(&mut self) {
        let stat_ptr = &self.stat_buffer[0];
        let size_of_stat = size_of_val(stat_ptr);
        let curr_size = size_of_stat * self.stat_buffer.len();
        trace!("current_size of stats in socket {}: {}", self.id, curr_size);
        trace!(
            "estimated max nb of socket stats: {}",
            self.buffer_max_kbytes as f32 * 1000.0 / size_of_stat as f32
        );
        if curr_size > (self.buffer_max_kbytes * 1000) as usize {
            let size_diff = curr_size - (self.buffer_max_kbytes * 1000) as usize;
            trace!(
                "socket {} size_diff: {} size of: {}",
                self.id,
                size_diff,
                size_of_stat
            );
            if size_diff > size_of_stat {
                let nb_stats_to_delete = size_diff as f32 / size_of_stat as f32;
                trace!(
                    "socket {} nb_stats_to_delete: {} size_diff: {} size of: {}",
                    self.id,
                    nb_stats_to_delete,
                    size_diff,
                    size_of_stat
                );
                trace!("nb stats to delete: {}", nb_stats_to_delete as u32);
                for _ in 1..nb_stats_to_delete as u32 {
                    if !self.stat_buffer.is_empty() {
                        let res = self.stat_buffer.pop();
                        debug!(
                            "Cleaning stat buffer of socket {}, removing: {:?}",
                            self.id, res
                        );
                    }
                }
            }
        }
    }

    /// Combines stats from all CPU cores owned byu the socket and returns
    /// a CpuStat struct containing stats for the whole socket.
    pub fn read_stats(&self) -> Option<CPUStat> {
        let mut stats = CPUStat {
            user: 0,
            nice: 0,
            system: 0,
            idle: 0,
            iowait: Some(0),
            irq: Some(0),
            softirq: Some(0),
            guest: Some(0),
            guest_nice: Some(0),
            steal: Some(0),
        };
        for c in &self.cpu_cores {
            let c_stats = c.read_stats().unwrap();
            stats.user += c_stats.user;
            stats.nice += c_stats.nice;
            stats.system += c_stats.system;
            stats.idle += c_stats.idle;
            stats.iowait =
                Some(stats.iowait.unwrap_or_default() + c_stats.iowait.unwrap_or_default());
            stats.irq = Some(stats.irq.unwrap_or_default() + c_stats.irq.unwrap_or_default());
            stats.softirq =
                Some(stats.softirq.unwrap_or_default() + c_stats.softirq.unwrap_or_default());
        }
        Some(stats)
    }

    /// Computes the difference between previous usage statistics record for the socket
    /// and the current one. Returns a CPUStat object containing this difference, field
    /// by field.
    pub fn get_stats_diff(&mut self) -> Option<CPUStat> {
        if self.stat_buffer.len() > 1 {
            let last = &self.stat_buffer[0];
            let previous = &self.stat_buffer[1];
            let mut iowait = None;
            let mut irq = None;
            let mut softirq = None;
            let mut steal = None;
            let mut guest = None;
            let mut guest_nice = None;
            if last.iowait.is_some() && previous.iowait.is_some() {
                iowait = Some(last.iowait.unwrap() - previous.iowait.unwrap());
            }
            if last.irq.is_some() && previous.irq.is_some() {
                irq = Some(last.irq.unwrap() - previous.irq.unwrap());
            }
            if last.softirq.is_some() && previous.softirq.is_some() {
                softirq = Some(last.softirq.unwrap() - previous.softirq.unwrap());
            }
            if last.steal.is_some() && previous.steal.is_some() {
                steal = Some(last.steal.unwrap() - previous.steal.unwrap());
            }
            if last.guest.is_some() && previous.guest.is_some() {
                guest = Some(last.guest.unwrap() - previous.guest.unwrap());
            }
            if last.guest_nice.is_some() && previous.guest_nice.is_some() {
                guest_nice = Some(last.guest_nice.unwrap() - previous.guest_nice.unwrap());
            }
            return Some(CPUStat {
                user: last.user - previous.user,
                nice: last.nice - previous.nice,
                system: last.system - previous.system,
                idle: last.idle - previous.idle,
                iowait,
                irq,
                softirq,
                steal,
                guest,
                guest_nice,
            });
        }
        None
    }

    /// Returns a Record instance containing the power consumed between last
    /// and previous measurement, for this CPU socket
    pub fn get_records_diff_power_microwatts(&self) -> Option<Record> {
        if self.record_buffer.len() > 1 {
            let last_record = self.record_buffer.last().unwrap();
            let previous_record = self
                .record_buffer
                .get(self.record_buffer.len() - 2)
                .unwrap();
            debug!(
                "socket : last_record value: {} previous_record value: {}",
                &last_record.value, &previous_record.value
            );
            let last_rec_val = last_record.value.trim();
            debug!("socket : l1049 : trying to parse {} as u64", last_rec_val);
            let prev_rec_val = previous_record.value.trim();
            debug!("socket : l1051 : trying to parse {} as u64", prev_rec_val);
            if let (Ok(last_microjoules), Ok(previous_microjoules)) =
                (last_rec_val.parse::<u64>(), prev_rec_val.parse::<u64>())
            {
                let mut microjoules = 0;
                if last_microjoules >= previous_microjoules {
                    microjoules = last_microjoules - previous_microjoules;
                } else {
                    debug!(
                        "socket: previous_microjoules ({}) > last_microjoules ({})",
                        previous_microjoules, last_microjoules
                    );
                }
                let time_diff =
                    last_record.timestamp.as_secs_f64() - previous_record.timestamp.as_secs_f64();
                let microwatts = microjoules as f64 / time_diff;
                debug!("socket : l1067: microwatts: {}", microwatts);
                return Some(Record::new(
                    last_record.timestamp,
                    (microwatts as u64).to_string(),
                    units::Unit::MicroWatt,
                ));
            }
        } else {
            debug!("Not enough records for socket");
        }
        None
    }
}

// !!!!!!!!!!!!!!!!! CPUCore !!!!!!!!!!!!!!!!!!!!!!!
/// CPUCore reprensents each CPU core on the host,
/// owned by a CPUSocket. CPUCores are instanciated regardless if
/// HyperThreading is activated on the host.
/// Reprensents the processor field in /proc/cpuinfo.
#[derive(Debug, Clone)]
pub struct CPUCore {
    pub id: u16,
    pub attributes: HashMap<String, String>,
}

impl CPUCore {
    /// Instantiates CPUCore and returns the instance.
    pub fn new(id: u16, attributes: HashMap<String, String>) -> CPUCore {
        CPUCore { id, attributes }
    }

    /// Reads content from /proc/stat and extracts the stats of the CPU core
    fn read_stats(&self) -> Option<CPUStat> {
        #[cfg(target_os = "linux")]
        {
            if let Ok(mut kernelstats) = KernelStats::new() {
                return Some(CPUStat::from_procfs_cputime(
                    kernelstats.cpu_time.remove(self.id as usize),
                ));
            }
        }
        None
    }
}

// !!!!!!!!!!!!!!!!! Domain !!!!!!!!!!!!!!!!!!!!!!!
/// Domain struct represents a part of a CPUSocket from the
/// electricity consumption point of view.
#[derive(Debug, Clone)]
pub struct Domain {
    /// Numerical ID of the RAPL domain as indicated in /sys/class/powercap/intel-rapl* folders names
    pub id: u16,
    /// Name of the domain as found in /sys/class/powercap/intel-rapl:X:X/name
    pub name: String,
    /// Path to the domain's energy counter file, microjoules extracted
    pub counter_uj_path: String,
    /// History of energy consumption measurements, stored as Record instances
    pub record_buffer: Vec<Record>,
    /// Maximum size of record_buffer, in kilobytes
    pub buffer_max_kbytes: u16,
    ///
    #[allow(dead_code)]
    sensor_data: HashMap<String, String>,
}
impl RecordGenerator for Domain {
    /// Computes a measurement of energy comsumption for this CPU domain,
    /// stores a copy in self.record_buffer and returns it.
    fn refresh_record(&mut self) {
        //if let Ok(record) = self.read_record_uj() {
        if let Ok(record) = self.read_record() {
            self.record_buffer.push(record);
        }

        if !self.record_buffer.is_empty() {
            self.clean_old_records();
        }
    }

    /// Removes as many Record instances from self.record_buffer as needed
    /// for record_buffer to take less than 'buffer_max_kbytes' in memory
    fn clean_old_records(&mut self) {
        let record_ptr = &self.record_buffer[0];
        let curr_size = size_of_val(record_ptr) * self.record_buffer.len();
        if curr_size > (self.buffer_max_kbytes * 1000) as usize {
            let size_diff = curr_size - (self.buffer_max_kbytes * 1000) as usize;
            if size_diff > size_of_val(&self.record_buffer[0]) {
                let nb_records_to_delete =
                    size_diff as f32 / size_of_val(&self.record_buffer[0]) as f32;
                for _ in 1..nb_records_to_delete as u32 {
                    if !self.record_buffer.is_empty() {
                        self.record_buffer.remove(0);
                    }
                }
            }
        }
    }

    /// Returns a copy of self.record_buffer
    fn get_records_passive(&self) -> Vec<Record> {
        let mut result = vec![];
        for r in &self.record_buffer {
            result.push(Record::new(
                r.timestamp,
                r.value.clone(),
                units::Unit::MicroJoule,
            ));
        }
        result
    }
}
impl Domain {
    /// Instanciates Domain and returns the instance
    fn new(
        id: u16,
        name: String,
        counter_uj_path: String,
        buffer_max_kbytes: u16,
        sensor_data: HashMap<String, String>,
    ) -> Domain {
        Domain {
            id,
            name,
            counter_uj_path,
            record_buffer: vec![],
            buffer_max_kbytes,
            sensor_data,
        }
    }

    /// Returns a Record instance containing the power consumed between
    /// last and previous measurement, in microwatts.
    pub fn get_records_diff_power_microwatts(&self) -> Option<Record> {
        if self.record_buffer.len() > 1 {
            let last_record = self.record_buffer.last().unwrap();
            let previous_record = self
                .record_buffer
                .get(self.record_buffer.len() - 2)
                .unwrap();
            if let (Ok(last_microjoules), Ok(previous_microjoules)) = (
                last_record.value.trim().parse::<u64>(),
                previous_record.value.trim().parse::<u64>(),
            ) {
                if previous_microjoules > last_microjoules {
                    return None;
                }
                let microjoules = last_microjoules - previous_microjoules;
                let time_diff =
                    last_record.timestamp.as_secs_f64() - previous_record.timestamp.as_secs_f64();
                let microwatts = microjoules as f64 / time_diff;
                return Some(Record::new(
                    last_record.timestamp,
                    (microwatts as u64).to_string(),
                    units::Unit::MicroWatt,
                ));
            }
        }
        None
    }
}
impl fmt::Display for Domain {
    fn fmt(&self, f: &mut fmt::Formatter<'_>) -> fmt::Result {
        write!(f, "Domain: {}", self.name)
    }
}

// !!!!!!!!!!!!!!!!! Record !!!!!!!!!!!!!!!!!!!!!!!
/// Record struct represents an electricity consumption measurement
/// tied to a domain.
#[derive(Debug, Clone)]
pub struct Record {
    pub timestamp: Duration,
    pub value: String,
    pub unit: units::Unit,
}

impl Record {
    /// Instances Record and returns the instance
    pub fn new(timestamp: Duration, value: String, unit: units::Unit) -> Record {
        Record {
            timestamp,
            value,
            unit,
        }
    }
}

impl fmt::Display for Record {
    fn fmt(&self, f: &mut fmt::Formatter<'_>) -> fmt::Result {
        write!(
            f,
            "recorded {} {} at {:?}",
            self.value.trim(),
            self.unit,
            self.timestamp
        )
    }
}

#[derive(Debug)]
pub struct CPUStat {
    user: u64,
    nice: u64,
    system: u64,
    idle: u64,
    irq: Option<u64>,
    iowait: Option<u64>,
    softirq: Option<u64>,
    steal: Option<u64>,
    guest: Option<u64>,
    guest_nice: Option<u64>,
}

impl CPUStat {
    #[cfg(target_os = "linux")]
    pub fn from_procfs_cputime(cpu_time: CpuTime) -> CPUStat {
        CPUStat {
            user: cpu_time.user,
            nice: cpu_time.nice,
            system: cpu_time.system,
            idle: cpu_time.idle,
            irq: cpu_time.irq,
            iowait: cpu_time.iowait,
            softirq: cpu_time.softirq,
            steal: cpu_time.steal,
            guest: cpu_time.guest,
            guest_nice: cpu_time.guest_nice,
        }
    }

    /// Returns the total of active CPU time spent, for this stat measurement
    /// (not iowait, idle, irq or softirq)
    pub fn total_time_jiffies(&self) -> u64 {
        let user = self.user;
        let nice = self.nice;
        let system = self.system;
        let idle = self.idle;
        let irq = self.irq.unwrap_or_default();
        let iowait = self.iowait.unwrap_or_default();
        let softirq = self.softirq.unwrap_or_default();
        let steal = self.steal.unwrap_or_default();
        let guest_nice = self.guest_nice.unwrap_or_default();
        let guest = self.guest.unwrap_or_default();

        trace!(
            "CPUStat contains user {} nice {} system {} idle: {} irq {} softirq {} iowait {} steal {} guest_nice {} guest {}",
            user, nice, system, idle, irq, softirq, iowait, steal, guest_nice, guest
        );
        user + nice + system + guest_nice + guest
    }
}

impl Clone for CPUStat {
    /// Returns a copy of CPUStat instance
    fn clone(&self) -> CPUStat {
        CPUStat {
            user: self.user,
            guest: self.guest,
            guest_nice: self.guest_nice,
            idle: self.idle,
            iowait: self.iowait,
            irq: self.irq,
            nice: self.nice,
            softirq: self.softirq,
            steal: self.steal,
            system: self.system,
        }
    }
}

#[cfg(test)]
mod tests {
    use super::*;
    #[test]
    fn get_proc_cpuinfo() {
        let cores = Topology::generate_cpu_cores().unwrap();
        println!(
            "cores: {} attributes in core 0: {}",
            cores.len(),
            cores[0].attributes.len()
        );
        for c in &cores {
            println!("{:?}", c.attributes);
        }
        assert_eq!(!cores.is_empty(), true);
        for c in &cores {
            assert_eq!(c.attributes.len() > 3, true);
        }
    }

    #[test]
    fn read_topology_stats() {
        #[cfg(target_os = "linux")]
        let mut sensor = powercap_rapl::PowercapRAPLSensor::new(8, 8, false);
        #[cfg(not(target_os = "linux"))]
        let mut sensor = msr_rapl::MsrRAPLSensor::new();
        let topo = (*sensor.get_topology()).unwrap();
        println!("{:?}", topo.read_stats());
    }

    #[test]
    fn read_core_stats() {
        #[cfg(target_os = "linux")]
        let mut sensor = powercap_rapl::PowercapRAPLSensor::new(8, 8, false);
        #[cfg(not(target_os = "linux"))]
        let mut sensor = msr_rapl::MsrRAPLSensor::new();
        let mut topo = (*sensor.get_topology()).unwrap();
        for s in topo.get_sockets() {
            for c in s.get_cores() {
                println!("{:?}", c.read_stats());
            }
        }
    }

    #[test]
    fn read_socket_stats() {
        #[cfg(target_os = "linux")]
        let mut sensor = powercap_rapl::PowercapRAPLSensor::new(8, 8, false);
        #[cfg(not(target_os = "linux"))]
        let mut sensor = msr_rapl::MsrRAPLSensor::new();
        let mut topo = (*sensor.get_topology()).unwrap();
        for s in topo.get_sockets() {
            println!("{:?}", s.read_stats());
        }
    }
}

//  Copyright 2020 The scaphandre authors.
//
//  Licensed under the Apache License, Version 2.0 (the "License");
//  you may not use this file except in compliance with the License.
//  You may obtain a copy of the License at
//
//      http://www.apache.org/licenses/LICENSE-2.0
//
//  Unless required by applicable law or agreed to in writing, software
//  distributed under the License is distributed on an "AS IS" BASIS,
//  WITHOUT WARRANTIES OR CONDITIONS OF ANY KIND, either express or implied.
//  See the License for the specific language governing permissions and
//  limitations under the License.<|MERGE_RESOLUTION|>--- conflicted
+++ resolved
@@ -275,25 +275,6 @@
     /// Generates CPUCore instances for the host and adds them
     /// to appropriate CPUSocket instance from self.sockets
     pub fn add_cpu_cores(&mut self) {
-<<<<<<< HEAD
-        if let Some(mut cores) = Topology::generate_cpu_cores() {
-            while !cores.is_empty() {
-                let c = cores.pop().unwrap();
-                let socket_id = &c
-                    .attributes
-                    .get("physical id")
-                    .unwrap()
-                    .parse::<u16>()
-                    .unwrap();
-                let socket = self
-                    .sockets
-                    .iter_mut()
-                    .find(|x| &x.id == socket_id)
-                    .expect("Trick: if you are running on a vm, do not forget to use --vm parameter invoking scaphandre at the command line");
-                if socket_id == &socket.id {
-                    socket.add_cpu_core(c);
-                }
-=======
         let mut cores = Topology::generate_cpu_cores().unwrap();
         while !cores.is_empty() {
             let c = cores.pop().unwrap();
@@ -319,10 +300,7 @@
             } else {
                 socket.add_cpu_core(c);
                 warn!("coud't not match core to socket - mapping to first socket instead - if you are not using --vm there is something wrong")
->>>>>>> e7553b01
-            }
-        } else {
-            warn!("Couldn't retrieve any CPU Core from the topology. (generate_cpu_cores)");
+            }
         }
     }
 
