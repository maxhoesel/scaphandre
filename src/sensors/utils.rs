--- conflicted
+++ resolved
@@ -4,13 +4,10 @@
 #[cfg(feature = "containers")]
 use std::collections::HashMap;
 #[cfg(target_os = "windows")]
-<<<<<<< HEAD
-use sysinfo::{get_current_pid, Process, ProcessExt, ProcessorExt, System, SystemExt};
-=======
+
 use sysinfo::{
     get_current_pid, Process, ProcessExt, ProcessStatus, ProcessorExt, System, SystemExt,
 };
->>>>>>> a3ced54b
 //use std::error::Error;
 use ordered_float::*;
 use std::path::PathBuf;
@@ -803,14 +800,7 @@
             //warn!("p.cpu_usage {}%", p.cpu_usage());
             //warn!("nb_cores {}%", nb_cores);
             //warn!("cpu_current_usage: {}%", cpu_current_usage/nb_cores as f32);
-<<<<<<< HEAD
             (p.cpu_usage() + (100.0 - cpu_current_usage/nb_cores as f32) * p.cpu_usage() / 100.0 ) / nb_cores as f32
-=======
-            let result = (p.cpu_usage()
-                + (100.0 - cpu_current_usage / nb_cores as f32) * p.cpu_usage() / 100.0)
-                / nb_cores as f32;
-            result
->>>>>>> a3ced54b
         } else {
             0.0
         }
