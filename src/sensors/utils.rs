--- conflicted
+++ resolved
@@ -419,12 +419,9 @@
         let regex_cgroup_docker = Regex::new(r"^/docker/.*$").unwrap();
         #[cfg(feature = "containers")]
         let regex_cgroup_kubernetes = Regex::new(r"^/kubepods.*$").unwrap();
-<<<<<<< HEAD
         #[cfg(feature = "containers")]
-        let regex_cgroup_containerd = Regex::new("/system.slice/containerd.service").unwrap();
-=======
         let regex_cgroup_containerd = Regex::new("/system.slice/containerd.service/.*$").unwrap();
->>>>>>> 1260104e
+
         ProcessTracker {
             procs: vec![],
             max_records_per_process,
