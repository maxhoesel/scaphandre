[package]
name = "scaphandre"
version = "0.5.0"
authors = ["Benoit Petit <bpetit@hubblo.org>"]
edition = "2021"
license = "Apache-2.0"
description = "Electrical power consumption measurement agent."
repository = "https://github.com/hubblo-org/scaphandre"
readme = "README.md"
homepage = "https://hubblo-org.github.io/scaphandre-documentation"

# See more keys and their definitions at https://doc.rust-lang.org/cargo/reference/manifest.html

[dependencies]
loggerv = "0.7"
log = "0.4"
clap = { version = "4.2", features = ["cargo", "derive"] }
regex = "1.7"
riemann_client = { version = "0.9.0", optional = true }
hostname = "0.3.1"
protobuf = "2.28.0"
serde = { version = "1.0", features = ["derive"], optional = true }
serde_json = { version = "1.0", optional = true }
ordered-float = "2.0"
warp10 = { version = "2.0.0", optional = true }
rand = { version = "0.7.3" }
time = "0.3"
colored = "2.0"
chrono = "0.4"
docker-sync = { version = "0.1.2", optional = true }
k8s-sync = { version = "0.2.3", optional = true }
hyper = { version = "0.14", features = ["full"], optional = true }
tokio = { version = "1.26.0", features = ["full"], optional = true}
sysinfo = { version = "0.28.3"}
isahc = { version = "1.7.2", optional = true }

[target.'cfg(target_os="linux")'.dependencies]
procfs = { version = "0.15.0" }

[target.'cfg(target_os="windows")'.dependencies]
windows = { version = "0.27.0", features = ["alloc","Win32_Storage_FileSystem","Win32_Foundation","Win32_Security","Win32_System_IO","Win32_System_Ioctl"]}

[features]
default = ["prometheus", "riemann", "warpten", "json", "containers", "prometheuspush"]
prometheus = ["hyper", "tokio"]
riemann = ["riemann_client"]
json = ["serde", "serde_json"]
containers = ["docker-sync", "k8s-sync"]
warpten = ["warp10"]
<<<<<<< HEAD
prometheuspush = ["isahc"]
=======
qemu = []
>>>>>>> 38d4aaab
<|MERGE_RESOLUTION|>--- conflicted
+++ resolved
@@ -47,8 +47,5 @@
 json = ["serde", "serde_json"]
 containers = ["docker-sync", "k8s-sync"]
 warpten = ["warp10"]
-<<<<<<< HEAD
 prometheuspush = ["isahc"]
-=======
-qemu = []
->>>>>>> 38d4aaab
+qemu = []