--- conflicted
+++ resolved
@@ -24,13 +24,5 @@
 serde = { version = "1.0", features = ["derive"] }
 serde_json = "1.0"
 warp10 = "1.0.0"
-<<<<<<< HEAD
 time = "0.2.25"
-chrono = "0.4.19"
-
-[profile.release]
-lto = true
-debug = true
-=======
-time = "0.2.25"
->>>>>>> 2ba5032e
+chrono = "0.4.19"